
""" Scop3D Worker - worker module for Scop3d """

import csv
import math
import os
import json
import subprocess
import tempfile
import operator
import urllib2
from lxml import etree

from Bio import AlignIO
from Bio import ExPASy
from Bio import SeqIO
from Bio import SeqUtils
from Bio import SwissProt
from Bio import Entrez
from Bio import Seq

from Bio.Align.AlignInfo import SummaryInfo
from Bio.Alphabet import IUPAC
from Bio.Blast import NCBIWWW
from Bio.Blast import NCBIXML
from Bio.PDB import PDBList
from Bio.PDB import PDBIO
from Bio.PDB import Select
from Bio.PDB import Residue
from Bio.PDB import Atom
from Bio.PDB.Polypeptide import PPBuilder
from Bio.SeqRecord import SeqRecord
from weblogolib import *

### Stage 1

myNoDataValue = 110
Entrez.email = "bits@vib.be"

# 0. Creating workdirs
def mkdirs(outputDir, verbose):
	try:
		os.mkdir(outputDir)
	except OSError:
		pass
	sequencesDir = tempfile.mkdtemp()
	alignmentsDir = tempfile.mkdtemp()
	chainSequencesDir = tempfile.mkdtemp()
	return (sequencesDir, alignmentsDir, chainSequencesDir)

# 1. Retrieval of data input
def downloadUniprotSequences(uniprotID, blastFile, sequencesFile, cutoff, verbose):
	print('Obtaining sequences from UniProt...')
	with open(blastFile, 'r') as f:
		records = NCBIXML.read(f)
	if verbose:
		print('Found ' + str(len(records.alignments)) + ' matches')
	with open(sequencesFile, 'w') as f:
		if uniprotID != None:
			sequence = urllib2.urlopen('http://www.uniprot.org/uniprot/' + uniprotID + '.fasta')
			f.write(sequence.read() + "\n");
		for idx, alignment in enumerate(records.alignments):
			for hsp in alignment.hsps:
				title = alignment.title
				words = title.split('|')
				seqID = words[3]
				identityPercent = 100.0 * float(hsp.identities) / float(hsp.align_length)
				if (identityPercent >= float(cutoff)):
					try:
						sequence = urllib2.urlopen('http://www.uniprot.org/uniprot/' + seqID + '.fasta')
						f.write(sequence.read() + "\n");
						if verbose:
							print(seqID + " (identity " + str(identityPercent) + "% >= cutoff " + str(cutoff) + "%) - adding")
					except Exception as e:
						print("WARNING: unable to download this entry: " + str(e))
				else:
					if verbose:
						print(seqID + " (identity " + str(identityPercent) + "% < cutoff " + str(cutoff) + "%) - skipping")
	print('OK')

def downloadNCBISequences(blastFile, sequencesFile, cutoff, verbose):
	print('Obtaining sequences from NCBI...')
	with open(blastFile, 'r') as f:
		records = NCBIXML.read(f)
	if verbose:
		print('Found ' + str(len(records.alignments)) + ' matches')
	with open(sequencesFile, 'w') as f:
		sequences = []
		for idx, alignment in enumerate(records.alignments):
			for hsp in alignment.hsps:
				title = alignment.title
				words = title.split('|')
				seqID = words[3]
				identityPercent = 100.0 * float(hsp.identities) / float(hsp.align_length)
				if (identityPercent >= float(cutoff)):
					sequences.append(seqID);
					if verbose:
						print(seqID + " (identity " + str(identityPercent) + "% >= cutoff " + str(cutoff) + "%) - adding")
				else:
					if verbose:
						print(seqID + " (identity " + str(identityPercent) + "% < cutoff " + str(cutoff) + "%) - skipping")
		try:
			handle = Entrez.efetch(db="nuccore", id=",".join(sequences), rettype="fasta", retmode="xml")
			records = Entrez.parse(handle)
			DNAsequences = []
			for record in records:
				DNAsequences.append( SeqRecord( Seq.Seq(record['TSeq_sequence'], IUPAC.unambiguous_dna ), id=record['TSeq_accver'], description=record['TSeq_defline']) )
			SeqIO.write(DNAsequences, f, "fasta")
			handle.close()
		except Exception as e:
			print("WARNING: unable to download this entry: " + str(e))
	print('OK')

def loadSequences(sequencesFile, verbose):
	print('Loading sequences...')
	sequences = list(SeqIO.parse(sequencesFile, "fasta"))
	count = len(sequences)
	if count == 0:
		raise Exception('No sequences in the file')
	if verbose:
		print('Number of sequences in analysis: ' + str(count))
		for record in sequences:
			print("ID: " + record.id + " \t Length: " + str(len(record)))
	print('OK')
	return count

# 2. Multiple sequence alignment with Muscle
# Reference: Edgar RC (2004) MUSCLE: multiple sequence alignment with high accuracy and high throughput.
# 			 Nucleic Acids Res 32(5), 1792-1797
def doAlignment(sequencesFile, alignmentFile, verbose):
	print('Performing sequence alignment...')
	params = ['muscle', '-in', sequencesFile, '-out', alignmentFile, '-clwstrict']
	if not verbose:
		params.append('-quiet')
	subprocess.check_call(params)
	print('OK')

# 3. Determination of similarity and identity between the different sequences
# Reference: Rice P, Longden I, Bleasby A (2000) EMBOSS: The European Molecular Biology Open Software Suite.
# 			 Trends in Genetics 16(6), 276-277
def doSplit(sequencesFile, sequencesDir, verbose):
	print('Splitting fasta file into individual sequences...')
	subprocess.check_call(['seqretsplit', '-feature', '0', '-sequence', sequencesFile, '-firstonly', '0', '-auto', '-osdirectory2', sequencesDir])
	print('OK');

# 4. A pairwise alignment among all sequences is performed with the aid of needle
# Reference: Needleman SB, Wunsch CD (1970) A general method applicable to the search for similarities in the amino acid sequence of two proteins
#			 J Mol Biol 48(3), 443-453
def doPairwiseAlignment(sequencesDir, alignmentsDir, verbose):
	print('Performing a pairwise alignment...')
	for sequenceFile1 in os.listdir(sequencesDir):
		if not sequenceFile1.endswith('fasta'):
			continue
		sequencePath1 = os.path.join(sequencesDir, sequenceFile1)
		for sequenceFile2 in os.listdir(sequencesDir):
			if not sequenceFile2.endswith('fasta'):
				continue
			if verbose:
				print("Alignment of " + sequenceFile1 + " with " + sequenceFile2)
			sequencePath2 = os.path.join(sequencesDir, sequenceFile2)
			subprocess.check_call(['needle', '-asequence', sequencePath1, '-bsequence', sequencePath2, '-noendweight', '-endopen', '10.0', '-endextend', '0.5', '-brief', '-aformat', 'srspair', '-auto', '-aname_outfile', sequenceFile1+'_'+sequenceFile2, '-adirectory_outfile', alignmentsDir])
		os.remove(sequencePath1)
	print('OK')

# 5. Similarity and identity between the different sequences is retrieved
def calcIdentitySimilarity(alignmentsDir, alignmentStatsFile, verbose):
	print('Getting identity and similarity...')
	with open(alignmentStatsFile, 'w') as stats:
		writer = csv.writer(stats, dialect='excel-tab')
		for alignmentFile in os.listdir(alignmentsDir):
			if not alignmentFile.endswith('.needle'):
				continue
			alignmentOutput = os.path.join(alignmentsDir, alignmentFile)
			alignment = AlignIO.read(alignmentOutput, "emboss")
			sequence1 = alignment[0].id
			sequence2 = alignment[1].id
			length = str(alignment.get_alignment_length())
			identity = str(alignment.annotations['identity'])
			identityPercent = str(round(100 * float(identity) / int(length), 1)) + "%"
			similarity = str(alignment.annotations['similarity'])
			similarityPercent = str(round(100 * float(similarity) / int(length), 1)) + "%"
			if verbose:
				print('Sequences: ' + sequence1 + ' and ' + sequence2 + ' - ' +
					'identity: ' + identity + '/' + length +' ( ' + identityPercent + ' ), ' +
					'similarity: ' + similarity + '/'+ length + ' ( ' + similarityPercent + ' )')
			writer.writerow([sequence1, sequence2, identity + '/' + length, identityPercent, similarity + '/' + length, similarityPercent])
	print('OK')

# 6. Determination of the consensus sequence
# Reference: Rice P, Longden I, Bleasby A (2000) EMBOSS: The European Molecular Biology Open Software Suite.
# 			 Trends in Genetics 16(6), 276-277
def calcConsensus(alignmentFile, consensusFile, verbose):
	print("Calculating of the consensus sequence...")
<<<<<<< HEAD
	subprocess.check_call(['cons', '-sequence', alignmentFile, '-plurality', '1', '-identity', '0', '-auto', '-outseq', consensusFile, '-name', 'consensus'])
=======
	if verbose:
		print('Writing sequence to: ' + consensusFile)
	subprocess.check_call(['cons', '-sequence', alignmentFile, '-plurality', '1', '-identity', '0', '-setcase', '2.9', '-auto', '-outseq', consensusFile, '-name', 'consensus'])
>>>>>>> d22bb0ec
	if verbose:
		consensusSeq = SeqIO.read(consensusFile, 'fasta')
		print('Consensus sequence: ')
		print(consensusSeq.seq)
	print('OK')

def translateSequences(consensusFile, translatedFile, verbose):
	print("Translating the sequence(s)...")
	sequences = SeqIO.parse(consensusFile, 'fasta')
	translatedSequences = []
	for seq in sequences:
		if verbose:
			print('> sequence: ')
			print(seq.seq)
		translation = Seq.translate(seq.seq)
		if verbose:
			print('> translation: ')
			print(translation)
		translatedSequences.append(SeqRecord( translation, id=seq.id, description=seq.description ))
	with open(translatedFile, "w") as f:
		SeqIO.write(translatedSequences, f, "fasta")
	print('OK')

# 7. Calculation of the abundance matrices - biopython module
def calcAbundance(alignmentFile, consensusFile, abundanceFile, abundancePercentFile, verbose):
	print('Calculating the abundance matrix...')
	alignment = AlignIO.read(alignmentFile, "clustal")
	summary = SummaryInfo(alignment)
	consensusSeq = SeqIO.read(consensusFile, 'fasta')
	abundanceMatrix = summary.pos_specific_score_matrix(consensusSeq)
	if verbose:
		print("Abundance matrix (absolute values):")
		print(str(abundanceMatrix))
	with open(abundanceFile, 'w') as f:
		f.write(str(abundanceMatrix))
	for pos, abundance in enumerate(abundanceMatrix):
		for res, value in abundance.items():
			abundanceMatrix[pos][res] = 100.0 * float(value) / float(len(alignment))
	if verbose:
		print("Abundance matrix (percentages):")
		print(str(abundanceMatrix))
	with open(abundancePercentFile, 'w') as f:
		f.write(str(abundanceMatrix))
	print('OK')

# 8. Calculation of the entropy
def calcEntropy(sequenceCount, abundanceFile, entropyFile, verbose):
	print('Calculating the entropy...')
	with open(abundanceFile, 'r') as f:
		abundanceLines = f.readlines()
	residuesCount = len(abundanceLines[0].split())
	if verbose:
		print('Residues: ' + abundanceLines[0][:-1])
		print('Total number of residues: ' + str(residuesCount))
	with open(entropyFile, 'w') as f:
		writer = csv.writer(f, dialect='excel-tab')
		writer.writerow(['residue', 'H', '%'])
		for line in abundanceLines[1:]:
			total = 0.0
			words = line.split()
			for (idx, value) in enumerate(words):
				if idx == 0:
					residue = value
				else:
					value = float(value)
					if value != 0:
						pi = float(value) / sequenceCount
						total += pi * math.log(pi, 2)
			if total != 0.0:
				total = -1 * total
			entropy = round(100 * total / math.log(residuesCount, 2), 1)
			total = str(round(total, 3))
			entropy = str(entropy)
			writer.writerow([residue, total, entropy])
			if verbose:
				print(residue + "\t entropy: " + total + " " + entropy + "%")
	print('OK')

# 9. Retrieval of the percent value for the consensus residue
def calcVariation(abundancePercentFile, consensusAbundanceVariationFile, verbose):
	print('Calculating maximal abundance and variation for consensus sequence...')
	with open(abundancePercentFile, 'r') as f:
		abundancePercentLines = f.readlines()

	with open(consensusAbundanceVariationFile, 'w') as f:
		writer = csv.writer(f, dialect='excel-tab')
		writer.writerow(['residue', 'cons %', 'var %'])
		for line in abundancePercentLines[1:]:
			words = line.split()
			residue = words[0]
			for i in range(1, len(words)): 
				words[i] = float(words[i])
			maximum = max(words[1:])
			variation = 100 - maximum
			writer.writerow([residue, round(maximum, 1), round(variation, 1)])
			if verbose:
				print(residue + "\t max abundance: " + str(round(maximum, 1)) + "\t variation: " + str(round(variation, 1)))
	print('OK')

# 10. Calculation of the Weblogo
# Reference: Crooks GE, Hon G, Chandonia JM, Brenner SE (2004) WebLogo: a sequence logo generator.
# 			 Genome Research 14, 1188-1190
def drawWeblogo(alignmentFile, logoFile, verbose):
	print('Drawing weblogo...')
	options = LogoOptions()
	options.title = "Sequence logo"
	with open(alignmentFile) as f:
		seqs = read_seq_data(f)
		data = LogoData.from_seqs(seqs)
	format = LogoFormat(data, options)
	with open(logoFile, "w") as f:
		png = png_formatter(data, format)
		f.write(png)
	print('OK')

### Stage 2


def doUniprotBlast(uniprotid, blastFile, verbose):
	print('Performing BLAST with the UniProt ID ' + uniprotid + '...')
	results = NCBIWWW.qblast('blastp', 'swissprot', uniprotid)
	with open(blastFile, 'w') as f:
		f.write(results.read())
	results.close()
	print('OK')

def doNCBIBlast(sequence, blastFile, verbose):
	print('Performing NCBI with the DNA sequence ' + sequence + '...')
	results = NCBIWWW.qblast('blastn', 'nr', sequence)
	with open(blastFile, 'w') as f:
		f.write(results.read())
	results.close()
	print('OK')


def doBlast(consensusFile, blastFile, verbose):
	print('Performing BLAST with the consensus sequence...')
	seq = open(consensusFile).read()
	results = NCBIWWW.qblast('blastp', 'pdb', seq)
	with open(blastFile, 'w') as f:
		f.write(results.read())
	results.close()
	print('OK')

def getBlastSummary(blastFile, blastSummaryFile, verbose):
	print('Analyzing BLAST results...')
	with open(blastFile, 'r') as f:
		records = NCBIXML.read(f)
	blastsummary = open(blastSummaryFile, 'w')
	print('Found ' + str(len(records.alignments)) + ' matches')
	for idx, alignment in enumerate(records.alignments):
		for hsp in alignment.hsps:
			title = alignment.title
			words = title.split('|')
			summary = (str(idx+1) + ": " + str(words[3]) + " - " + str(title[1:100]) + "...\n" +
				"score: " + str(hsp.expect) + "\t\t" + "length: " + str(alignment.length) + "\t\t" +
				"identities: " + str(hsp.identities) + "\t\t" + "positives: " + str(hsp.positives) + "\t\t" + "gaps: " + str(hsp.gaps) + "\n")
			blastsummary.write(summary)
			print(summary)
	blastsummary.close()
	return records.alignments

def choosePDB(blastSummary, outputDir):
	print('As a rule of thumb, a structure with high sequence coverage, identity and similarity is preferred.')
	pdbNr = raw_input('Your choice of PDB [ 1 - ' + str(len(blastSummary)) + ' ]: ')
	pdbTitle = blastSummary[int(pdbNr)-1].title
	pdbID = pdbTitle.split('|')[3]
	return downloadPDB(pdbID, outputDir)

def downloadPDB(pdbID, outputDir):
	print('Downloading PDB file...')
	pdb = PDBList(pdb=outputDir, obsolete_pdb=outputDir)
	pdbOutput = pdb.retrieve_pdb_file(pdbID, file_format='pdb', pdir=outputDir)
	print('OK')
	return pdbOutput

# A pairwise alignment among all sequences is performed with the aid of needle
# Reference: Needleman SB, Wunsch CD (1970) A general method applicable to the search for similarities in the amino acid sequence of two proteins
#   		 J Mol Biol 48(3), 443-453
def doChainAlignments(pdbID, structure, consensusFile, chainSequencesDir, verbose):
	print('Pairwise alignment of chain sequences with consensus...')
	chains = [chain for chain in structure.get_chains()]
	ppb = PPBuilder()
	for chain in chains:
		sequence = ""
		for pp in ppb.build_peptides(chain):
			sequence += pp.get_sequence()
		sequenceID = pdbID + '_' + chain.get_id()
		sequenceOutput = os.path.join(chainSequencesDir, sequenceID + '.fasta')
		with open(sequenceOutput, 'w') as f:
			f.write('>' + sequenceID + '\n' + str(sequence))
		if verbose:
			print('Chain ' + chain.get_id())
			print(sequence)
		subprocess.check_call(['needle', '-asequence', sequenceOutput , '-bsequence', consensusFile, '-noendweight', '-endopen', '10.0', '-endextend', '0.5', '-brief', '-aformat', 'srspair', '-auto', '-aname_outfile', pdbID + '_' + chain.get_id(), '-adirectory_outfile', chainSequencesDir])
	print('OK')

def selectChains(pdbID, chainSequencesDir, verbose):
	print ('Automatically choosing chains to be adjusted...')
	chainIdentity = {}
	adjustChains = []
	files = os.listdir(chainSequencesDir)
	for file in files:
		if file.startswith(pdbID) and file.endswith('.needle'):
			chain = file[-8:-7]
			fileOutput = os.path.join(chainSequencesDir, file)
			with open(fileOutput, 'r') as f:
				for line in f.readlines():
					if line.startswith('# Identity:'):
						words = line.split()
						chainIdentity[chain] = float(words[3][1:-2])
	if verbose:
		print('Chain identity values: ')
	for chain, value in chainIdentity.items():
		if verbose:
			print(chain + " - " + str(value) + "%")
		if (value == max(chainIdentity.values())):
			adjustChains.append(chain)
	if verbose:
		print('Chains to be adjusted: ' + ",".join(adjustChains))
	print('OK')
	return adjustChains

def getChainEntropyVariationData(pdbID, entropyFile, consensusVariationFile, chainSequencesDir, adjustChains, outputDir, verbose):
	print('Adjusting chains...')
	with open(entropyFile, 'r') as f:
		myEntrlines = f.readlines()
	with open(consensusVariationFile, 'r') as f:
		myConslines = f.readlines()
	entropyData = {}
	consevationData = {}
	for chain in adjustChains:
		if verbose:
			print('Adjusting chain: ' + chain)
		chain = chain.upper()
		entropyData[chain] = []
		consevationData[chain] = []
		alignmentOutput = os.path.join(chainSequencesDir, pdbID + '_' + chain + '.needle')
		sequences = AlignIO.read(alignmentOutput, "emboss")
		dataOutput = os.path.join(outputDir, pdbID + '_' + chain + '_entropy_conservation.txt')
		with open(dataOutput, 'w') as f:
			writer = csv.writer(f, dialect='excel-tab')
			writer.writerow([sequences[0].id, sequences[1].id, 'H %', 'cons %'])
			sequenceResidues = sequences[0].seq
			consensusResidues = sequences[1].seq
			ci = 1;
			for i in range(sequences.get_alignment_length()):
				if sequenceResidues[i] != '-':
					if consensusResidues[i] == '-':
						entropy = 110.0
						conservation = 110.0
					else:
						line = myEntrlines[ci][:-1]
						line = myConslines[ci][:-1]
						myEntrList = line.split('\t')
						myConslist = line.split('\t')
						entropy = float(myEntrList[2])
						conservation = float(myConslist[1])
						ci+=1
					entropy = round(float(entropy), 2)
					conservation = round(float(conservation), 2)
					entropyData[chain].append([sequenceResidues[i], entropy])
					consevationData[chain].append([sequenceResidues[i], conservation])
					writer.writerow([sequenceResidues[i], consensusResidues[i], entropy, conservation])
				else:
					#TODO: what then ?
					if consensusResidues[i] != '-':
						ci+=1
	print('OK')
	return(entropyData, consevationData)

def getChainFrequencyTypeData(pdbID, frequencyTypeFile, chainSequencesDir, adjustChains, outputDir, verbose):
	print('Adjusting chains...')
	with open(frequencyTypeFile, 'r') as f:
		mySNPlines = f.readlines()
	frequencyData = {}
	typeData = {}
	for chain in adjustChains:
		if verbose:
			print('Adjusting chain: ' + chain)
		chain = chain.upper()
		frequencyData[chain] = []
		typeData[chain] = []
		alignmentOutput = os.path.join(chainSequencesDir, pdbID + '_' + chain + '.needle')
		sequences = AlignIO.read(alignmentOutput, "emboss")
		dataOutput = os.path.join(outputDir, pdbID + '_' + chain + '_frequency_type.txt')
		with open(dataOutput, 'w') as f:
			writer = csv.writer(f, dialect='excel-tab')
			writer.writerow([sequences[0].id, sequences[1].id, 'frequency', 'type'])
			sequenceResidues = sequences[0].seq
			consensusResidues = sequences[1].seq
			ci = 1;
			for i in range(sequences.get_alignment_length()):
				if sequenceResidues[i] != '-':
					if consensusResidues[i] == '-':
						frequencyScore = 0
						types = '-'
					else:
						line = mySNPlines[ci][:-1]
						words = line.split('\t')
						frequencyScore = int(words[1])
						types = words[3]
						ci+=1
					frequencyData[chain].append([sequenceResidues[i], frequencyScore])
					typeData[chain].append([sequenceResidues[i], types])
					writer.writerow([sequenceResidues[i], consensusResidues[i], frequencyScore, types])
				else:
					#TODO: what then ?
					if consensusResidues[i] != '-':
						ci+=1
	print('OK')
	return(frequencyData, typeData)

def changeBfactors(structure, adjustChains, substitutionData, verbose, noDataValue):
	print('Changing b-factors of atoms in PDB...')
	for model in structure:
		for chain in model:
			chainID = chain.get_id()
			if chainID in adjustChains:
				residueID = 0
				for residue in chain:
					residueName = SeqUtils.seq1(residue.get_resname())
					if residueName != substitutionData[chainID][residueID][0]:
						if verbose:
							print("WARNING: Unexpected residue " + str(residueID) + " in chain " + str(chainID))
							print("Expected residue " + substitutionData[chainID][residueID][0] + " got " + residueName)
						continue
					(heteroFlag, sequenceID, insertionCode) = residue.get_id()
					if heteroFlag != ' ':
						continue
					for atom in residue:
						value = float(substitutionData[chainID][residueID][1])
						if atom.is_disordered():
							atom.__class__ = Atom.DisorderedAtom
							for altloc in atom.disordered_get_id_list():
								a = atom.disordered_get(altloc)
								if verbose:
									print("Chain: " + chainID + "\t residue: " + residueName + "\t atom: " + str(a.get_full_id()) + " \t b-factor: " + str(a.get_bfactor()) + " => " + str(value))
								a.set_bfactor(value)
						else:
							if verbose:
								print("Chain: " + chainID + "\t residue: " + residueName + "\t atom: " + str(atom.get_full_id()) + " \t b-factor: " + str(atom.get_bfactor()) + " => " + str(value))
							atom.set_bfactor(value)
					residueID += 1
					if (residueID >= len(substitutionData[chainID])):
						break
			else:
				for residue in chain:
					for atom in residue:
						atom.set_bfactor(float(noDataValue))
	print('OK')
	return structure

def extractPDBdata(structure, adjustChains, substitutionData, verbose):
	print('Extracting atoms details from PDB...')
	pdbData = {}
	for model in structure:
		for chain in model:
			chainID = chain.get_id()
			if chainID in adjustChains:
				pdbData[chainID] = {}
				residueID = 0
				for residue in chain:
					residueName = SeqUtils.seq1(residue.get_resname())
					if residueName != substitutionData[chainID][residueID][0]:
						continue
					(heteroFlag, sequenceID, insertionCode) = residue.get_id()
					if heteroFlag != ' ':
						continue
					value = substitutionData[chainID][residueID][1]
					if value != "-":
						pdbData[chainID][sequenceID] = value
					if verbose:
						print("Chain: " + chainID + "\t residue: " + residueName + " " + str(sequenceID) + "\t value: " + value)
					residueID += 1
					if (residueID >= len(substitutionData[chainID])):
						break
	print('OK')
	return pdbData

def getUniprotRecord(uniprotID, recordFile, sequenceFile):
	print("Downloading record for " + uniprotID + " from UniProt...")
	response = urllib2.urlopen('https://www.ebi.ac.uk/proteins/api/proteins/' + uniprotID)
	proteinJson = response.read()
	protein = json.loads(proteinJson)
	with open(recordFile, 'w') as f:
		proteinJson = json.dumps(protein, indent=4, sort_keys=True)
		f.write(proteinJson + "\n");
	ensemblID = None
	for ref in protein['dbReferences']:
		if ref['type'] == 'Ensembl':
			ensemblID = ref['id']
	if ensemblID == None:
		raise Exception('Protein record in Uniprot does not have reference to Ensembl')
	organism = protein['organism']['names']
	organismName = ''
	for o in organism:
		if o['type'] == 'scientific':
			organismName = o['value']
			break
	record = SeqRecord( Seq.Seq(protein['sequence']['sequence'], IUPAC.protein), id=protein['accession'], name=protein['id'], description=protein['id'])
	with open(sequenceFile, "w") as f:
		SeqIO.write([record], f, "fasta")
	print('OK')
	return ensemblID, organismName

def getUniprotVariants(uniprotID, variantsFile, verbose):
	print("Downloading record for " + uniprotID + " from UniProt...")
	response = urllib2.urlopen('https://www.ebi.ac.uk/proteins/api/variation/' + uniprotID)
	variantsJson = response.read()
	variants = json.loads(variantsJson)
	with open(variantsFile, 'w') as f:
		variantsJson = json.dumps(variants, indent=4, sort_keys=True)
		f.write(variantsJson + "\n");
	if verbose:
		print ("Protein " + variants['accession'] + " " + variants['entryName'] + " has " + str(len(variants['features'])) + " features.")
	features = {}
	xrefIndex = {}
	for feature in variants['features']:
		variant = {
			'id': "",
			'xrefs': {}
		}
		featureID = ""
		if 'ftId' in feature:
			variant['id'] = feature['ftId']
			featureID += feature['ftId']
		if 'genomicLocation' in feature:
			featureID += "(" + feature['genomicLocation'] + ")";
		if 'begin' not in feature:
			print("WARNING: feature " + featureID + " begin is not defined - skipping...")
			continue
		skip = False;
		if 'xrefs' in feature:
			for xref in feature['xrefs']:
				variant['xrefs'][xref['id']] = xref['id']
				xrefIndex[xref['id']] = xref['id']
		position = int(feature['begin'])
		variant['position'] = position
		variant['wildType'] = feature['wildType']
		variant['alternativeSequence'] = feature['alternativeSequence']
		variant['consequence']= feature['consequenceType']
		if (position not in features):
			features[position] = []
		features[position].append(variant)
		if verbose:
			print('Adding feature ' + featureID + " at position " + str(position) + " ids: " + repr(variant['xrefs']))
	print('OK')
	return (features, xrefIndex)

def getEnsemblVariants(organismName, ensemblID, variantsFile, verbose):
	print("Getting variants data from EnsemblID " + ensemblID)
	with open(variantsFile, 'w') as f:
		subprocess.check_call(['perl', os.path.dirname(os.path.abspath(__file__)) + '/../ensembl.pl', organismName, ensemblID], stdout=f)
	variants = {}
	with open(variantsFile, 'r') as f:
		features = f.readlines()
	for feature in features:
		feature = feature[:-1].split("\t")
		if feature[1] == 'HGMD_MUTATION':
			continue;
		try :
			position = int(feature[4].split(' ')[0])
		except ValueError:
			position = int(feature[4].split(' ')[1])
		print('Adding feature at position '+ str(position) + ' : ' + repr(feature))
		sequence = feature[5].split('/')
		if len(sequence) == 2:
			alternativeSequence = sequence[1]
		else:
			alternativeSequence = sequence[0]
		variant = {
			'id': feature[0],
			'dbSNP': feature[0],
			'position' : position,
			'wildType' : sequence[0],
			'alternativeSequence' : alternativeSequence,
			'consequence' : feature[3]
		}
		if (position not in variants):
			variants[position] = []
		variants[position].append(variant)
	print('OK')
	return variants

def getSnpSites(alignmentFile, fastaFile, vcfFile, verbose):
	dnaRecs = [f for f in SeqIO.parse(alignmentFile, 'clustal')]
	with open(fastaFile, "w") as f:
		SeqIO.write(dnaRecs, f, "fasta")
	params = ['snp-sites', '-rv', '-o', vcfFile, fastaFile]
	subprocess.check_call(params)
	

def callVariants(dnaSeqenceFile, protAlignmentFile, protConsSeqFile, outputFile, verbose):
	# load the proteins alignment
	protAlnRecs = [f for f in SeqIO.parse(protAlignmentFile, 'clustal')]
	strain_protAlnSeq = {rec.id:''.join([nt for nt in rec.seq]) for rec in protAlnRecs}
	
	# load raw dna sequences
	dnaRecs = [f for f in SeqIO.parse(dnaSeqenceFile, 'fasta')]
	strain_dnaSeq = {rec.id:''.join([nt for nt in rec.seq]) for rec in dnaRecs}

	# load protein consensus seq
	consensusProtSeq = SeqIO.read(protConsSeqFile, 'fasta')

	strainProtIdx = {rec.id:0 for rec in dnaRecs}
	strains = [rec.id for rec in dnaRecs]
	snps = {rec.id:{} for rec in dnaRecs}
	
	seq_len = 0
	for s in strain_protAlnSeq:
		seq_len = len(strain_protAlnSeq[s])
	
	with open(outputFile, 'w') as f:
		writer = csv.writer(f, dialect='excel-tab')
		writer.writerow(['residue','freq','variants', 'type', 'ids'])
		
		# superimpose  protein alignment with nucleotide sequences and calculate snps
		for i in range(0, seq_len):
			cdns = {}
			freq = 0
			variants = []
			types = []
			ids = []
			counts = [{'A':0, 'T':0, 'C': 0, 'G': 0}, {'A':0, 'T':0, 'C': 0, 'G': 0}, {'A':0, 'T':0, 'C': 0, 'G': 0}]
			consAA = consensusProtSeq.seq[i]
			for strain in strains:
				aa = strain_protAlnSeq[strain][i]
				if (aa != '-'):
					idx = strainProtIdx[strain]
					cdn = strain_dnaSeq[strain][idx*3 : (idx+1)*3]
					counts[0][cdn[0]]+=1
					counts[1][cdn[1]]+=1
					counts[2][cdn[2]]+=1
					cdns[strain] = cdn
			consCdn = "".join([max(counts[0].iteritems(), key=operator.itemgetter(1))[0], max(counts[1].iteritems(), key=operator.itemgetter(1))[0], max(counts[2].iteritems(), key=operator.itemgetter(1))[0]])
			consCdnAA = Seq.Seq(consCdn, IUPAC.unambiguous_dna).translate()
			for strain in strains:
				aa = strain_protAlnSeq[strain][i].upper()
				if (aa != '-'):
					idx = strainProtIdx[strain]
					cdn = strain_dnaSeq[strain][idx*3 : (idx+1)*3]
					if aa != consAA.upper() or cdn[0] != consCdn[0] or cdn[1] != consCdn[1] or cdn[2] != consCdn[2]:
						freq+=1
						variants.append(aa)
						if aa == consAA.upper():
							types.append('synonymous_variant')
						else:
							types.append('missense_variant')
						ids.append(strain)
						#if verbose:
						#	print str(i) + " " + consAA + "->" + aa  + " : " + strain + " " + str(idx) + " " + consCdn + " -> " + cdn + "(" + consCdnAA + "->" + aa + ")"
					strainProtIdx[strain]+=1
			if freq > 0:
				variants = ",".join(variants)
				types = ",".join(types)
				ids = ",".join(ids)
			else:
				variants = "-"
				types = "-"
				ids = "-"
			if verbose:
				print("Position: " + str(i) + " residue: " + consAA + " frequency: " + str(freq) + " variants: " + variants + " type: " + types)
			writer.writerow([consAA, freq, variants, types, ids])

def calcFrequencyType(features, sequenceFile, outputFile, verbose):
	print("Calculating SNP frequency...")
	sequence = SeqIO.read(sequenceFile, "fasta")
	with open(outputFile, 'w') as f:
		writer = csv.writer(f, dialect='excel-tab')
		writer.writerow(['residue','freq','variants', 'type', 'ids'])
		for residueID, residue in enumerate(sequence.seq):
			position = residueID + 1;
			freq = 0
			change = []
			snptype = []
			ids = []
			if position in features:
				freq = len(features[position])
				for f in features[position]:
					wildtype = "-";
					if len(f['wildType']) > 1:
						wildtype = f['wildType'][0];
					if residue != wildtype:
						print("WARNING: sequence does not match: residue " + residue + " feature " + repr(f))
					change.append(f['alternativeSequence'])
					snptype.append(f['consequence'])
					fid = f['id']
					if 'xrefs' in f:
						fid += '(';
						fid += ",".join(str(v) for v in f['xrefs'].values());
						fid += ')';
					ids.append(fid)
				if len(change) != freq:
					print "WARNING: frequency different than number of changes"
				if len(snptype) != freq:
					print "WARNING: frequency different than number of types"
				if len(ids) != freq:
					print "WARNING: frequency different than number of ids"
			else:
				ids.append('-')
				change.append('-')
				snptype.append('-')
			change = ",".join(change)
			snptype = ",".join(snptype)
			ids = ",".join(ids)
			if verbose:
				print("Position: " + str(position) + " residue: " + residue + " frequency: " + str(freq) + " variants: " + change + " type: " + snptype)
			writer.writerow([residue, freq, change, snptype, ids])
	print('OK')

def savePDB(structure, outputFile, description = ""):
	print('Saving ' + description + ' PDB...')
	io = PDBIO()
	io.set_structure(structure)
	io.save(outputFile)
	print('OK')<|MERGE_RESOLUTION|>--- conflicted
+++ resolved
@@ -191,13 +191,7 @@
 # 			 Trends in Genetics 16(6), 276-277
 def calcConsensus(alignmentFile, consensusFile, verbose):
 	print("Calculating of the consensus sequence...")
-<<<<<<< HEAD
 	subprocess.check_call(['cons', '-sequence', alignmentFile, '-plurality', '1', '-identity', '0', '-auto', '-outseq', consensusFile, '-name', 'consensus'])
-=======
-	if verbose:
-		print('Writing sequence to: ' + consensusFile)
-	subprocess.check_call(['cons', '-sequence', alignmentFile, '-plurality', '1', '-identity', '0', '-setcase', '2.9', '-auto', '-outseq', consensusFile, '-name', 'consensus'])
->>>>>>> d22bb0ec
 	if verbose:
 		consensusSeq = SeqIO.read(consensusFile, 'fasta')
 		print('Consensus sequence: ')
